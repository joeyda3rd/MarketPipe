# MarketPipe

[![License](https://img.shields.io/badge/License-Apache%202.0-blue.svg)](https://opensource.org/licenses/Apache-2.0)
[![Python](https://img.shields.io/badge/python-3.9+-blue.svg)](https://www.python.org/downloads/)
[![Code Style](https://img.shields.io/badge/code%20style-black-000000.svg)](https://github.com/psf/black)

> **⚠️ Alpha Software**: MarketPipe is currently in alpha. APIs may change and features are being actively developed. Use with caution in production environments.

**Modern, Python-native ETL framework for financial market data workflows with Domain-Driven Design**

MarketPipe transforms how you collect, validate, and store financial market data. Built with modern Python patterns, it provides a robust, scalable foundation for financial data workflows with enterprise-grade observability and monitoring.

<<<<<<< HEAD
## Features

### **Modern Architecture**
- **Domain-Driven Design** with enforced boundaries and clean separation of concerns
- **Plugin-based providers** for easy integration with any market data source
- **Async/sync dual APIs** for maximum flexibility
- **Type-safe configuration** with comprehensive validation

### **Data Providers**
- **Alpaca Markets** - Real-time and historical market data
- **IEX Cloud** - Professional-grade financial data
- **Fake Provider** - Generate realistic test data for development
- **Extensible Plugin System** - Add your own providers easily

### **ETL Pipeline**
- **Parallel ingestion** across multiple symbols and timeframes
- **Schema validation** with business rule enforcement
- **Incremental loading** with checkpoint/resume capability
- **Data quality monitoring** with comprehensive error reporting
- **Partitioned storage** in Parquet format for optimal performance

### **Observability**
- **Prometheus metrics** with multiprocess support
- **Grafana dashboards** for real-time monitoring
- **Structured logging** with configurable levels
- **Performance tracking** and error alerting

### **Deployment Ready**
- **Docker Compose** stack with monitoring included
- **Database migrations** with Alembic
- **Health checks** and readiness probes
- **Production-ready configuration**

## Roadmap
=======
See features and development notes below.

## Quick Start
>>>>>>> 1b5f4ae8

MarketPipe's development focuses exclusively on enhancing ETL capabilities within our Domain-Driven Design architecture for financial market data with enterprise-grade reliability.

### Near-term (Next Releases)

#### **Universe Builder/Manager**
- CLI commands for managing symbol universes (domain models exist)
- Import/export universe definitions
- Universe validation and health checks
- Programmatic universe management API

#### **Enhanced Programmatic API**
- Expanded Python API beyond basic `load_ohlcv()`
- Better integration with Jupyter notebooks and research environments
- Direct access to ingestion and validation services
- Rich data access patterns for analysis workflows

#### **Enhanced Data Loader**
- Advanced filtering and aggregation capabilities
- Multiple export formats (CSV, JSON, Arrow, etc.)
- Custom query interface with complex predicates
- Streaming data access for large datasets

#### **Additional Data Providers**
**Immediate targets (8 providers):** FRED (Economic Data), Binance (Crypto), Finnhub, Polygon, Tiingo, Twelve Data, plus enhanced IEX and Alpaca integrations

**Extended ecosystem:** Alpha Vantage, CME DataMine, Coinbase, Quandl, Refinitiv, Yahoo Finance, Kraken, Tradier, and more

**Community contributions:** See our [Contributing Guide](#contributing) for adding new data provider integrations

### Medium-term (Later Releases)

#### **Schema Registry**
- Handle schema evolution from data providers
- Version management for data structures
- Backward compatibility tools
- Automated migration assistance

#### **Incremental ETL Engine**
- Enhanced change detection and delta processing
- Efficient backfill strategies
- Checkpoint recovery improvements
- Conflict resolution for overlapping data

#### **Advanced Transform Engine**
- Data normalization and standardization pipelines
- Custom transformation rules and business logic
- Cross-provider data harmonization
- Real-time data transformation capabilities

#### **ETL Observability Suite**
- Data lineage tracking through the pipeline
- Enhanced pipeline health monitoring
- Data quality trend analysis
- Performance optimization insights

#### **Load Optimization**
- Advanced partitioning strategies
- Compression and storage format options
- Multi-destination loading (multiple databases, cloud storage)
- Parallel loading with automatic scaling

#### **Data Catalog**
- Metadata management for all ETL assets
- Data discovery and documentation
- Usage analytics and lineage visualization
- Data governance and quality tracking

## Quick Start

### Installation (End Users)

```bash
<<<<<<< HEAD
# Recommended: in a fresh virtualenv (or use pipx)
python -m venv .venv && source .venv/bin/activate  # Windows: .venv\\Scripts\\activate
python -m pip install --upgrade pip
=======
git clone https://github.com/joeyda3rd/marketpipe.git
cd marketpipe
>>>>>>> 1b5f4ae8
pip install marketpipe

# Optional extras (e.g., PostgreSQL support)
# pip install "marketpipe[postgres]"

# Verify install
marketpipe --help
```

### Basic Usage

```bash
# Generate test data (no API keys needed)
marketpipe ingest --provider fake --symbols AAPL GOOGL --start 2025-01-01 --end 2025-01-02

# Query the data
marketpipe query --symbol AAPL --start 2024-01-01

# Start monitoring dashboard
marketpipe metrics --port 8000
```

### With Real Data

```bash
# Set up your environment
export ALPACA_KEY="your_api_key"
export ALPACA_SECRET="your_secret"

# Ingest real market data
marketpipe ingest --provider alpaca --symbols AAPL TSLA --start 2025-01-01 --end 2025-01-02

# Validate data quality
marketpipe validate --symbol AAPL --start 2025-01-01

# Aggregate to different timeframes
marketpipe aggregate --symbol AAPL --timeframe 5m --start 2025-01-01
```

## Documentation

### Core Commands

| Command | Description | Example |
|---------|-------------|---------|
| `ingest` | Collect data from providers | `marketpipe ingest --provider alpaca --symbols AAPL` |
| `query` | Query stored data | `marketpipe query --symbol AAPL --start 2024-01-01` |
| `validate` | Check data quality | `marketpipe validate --symbol AAPL` |
| `aggregate` | Create higher timeframes | `marketpipe aggregate --timeframe 5m` |
| `metrics` | Start monitoring server | `marketpipe metrics --port 8000` |

### Data Providers

#### Alpaca Markets
```bash
export ALPACA_KEY="your_api_key"
export ALPACA_SECRET="your_secret"
marketpipe ingest --provider alpaca --symbols AAPL --feed iex
```

#### IEX Cloud
```bash
export IEX_TOKEN="your_token"
marketpipe ingest --provider iex --symbols AAPL
```

#### Fake Provider (Development)
```bash
# No credentials needed - generates realistic test data
marketpipe ingest --provider fake --symbols AAPL GOOGL --start 2025-01-01
```

## Development

### Quick Setup (From Source)

```bash
git clone https://github.com/joeyda3rd/marketpipe.git
cd marketpipe

# Create a virtual environment (recommended)
python -m venv .venv && source .venv/bin/activate  # Windows: .venv\\Scripts\\activate
python -m pip install --upgrade pip

# Install with dev tools for contributors
pip install -e .[dev]

# One-command dev setup
scripts/setup.sh

# Install pre-commit hooks (recommended)
pre-commit install

# Run a quick demo
scripts/demo.sh
```

### Development Commands

```bash
make fmt         # Format code (Black)
make lint        # Lint (Ruff)
make test        # Run tests (pytest)
make check       # Format + lint + mypy + arch check
```

### Testing

```bash
# Fast tests for development feedback (~3s)
scripts/test-fast.sh

# Pre-commit tests (ultra-fast, ~2s)
scripts/pre-commit-tests

# Full test suite with coverage
scripts/test-full.sh

# Simulate CI environment locally
scripts/test-ci.sh

# Make targets
make test         # fast default
make test-all     # full suite
```

### Architecture Validation

MarketPipe enforces Domain-Driven Design boundaries (see `[tool.importlinter]` in `pyproject.toml`).

```bash
# Check architecture compliance
make arch-check
```

## Database Setup

MarketPipe uses Alembic for database schema management:

```bash
# Apply latest migrations
alembic upgrade head

# Create new migration
alembic revision --autogenerate -m "description"

# PostgreSQL setup (optional, SQLite by default)
./tools/database/setup_postgres.sh
```

## Monitoring & Observability

### Metrics Server

```bash
# Start Prometheus metrics endpoint
marketpipe metrics --port 8000

# Metrics available at http://localhost:8000/metrics
```

### Grafana Dashboards

Pre-built dashboards for monitoring ingestion performance, data quality, and system health.

```bash
# See monitoring/README.md for setup instructions
```

### Key Metrics

- **Request rates** and **latency** by provider
- **Data quality** scores and validation errors
- **Ingestion throughput** and **backlog** monitoring
- **System resources** and **error rates**

## Docker Deployment

Complete containerized stack with monitoring:

```bash
# Start MarketPipe + Prometheus + Grafana
docker compose up -d

# Access services:
# MarketPipe metrics: http://localhost:8000/metrics
# Prometheus: http://localhost:9090
# Grafana: http://localhost:3000 (admin/admin)
```

For production deployment, see `docker/README.md`.

## Project Structure

```
src/marketpipe/           # Source code
├── domain/              # Core business logic
├── ingestion/           # ETL pipeline
├── infrastructure/      # External integrations
└── cli/                 # Command-line interface

tests/                   # Comprehensive test suite
examples/                # Usage examples and demos
scripts/                 # Development tools
alembic/                 # Database migrations
tools/                   # Database and development utilities
monitoring/              # Grafana dashboards
docker/                  # Containerized deployment
config/                  # Configuration templates
```

## Configuration

### Environment Variables

| Variable | Description | Required |
|----------|-------------|----------|
| `ALPACA_KEY` | Alpaca API key | For Alpaca provider |
| `ALPACA_SECRET` | Alpaca API secret | For Alpaca provider |
| `IEX_TOKEN` | IEX Cloud token | For IEX provider |
| `DATABASE_URL` | Database connection | Optional (SQLite default) |

### Configuration Files

MarketPipe supports YAML configuration files for complex setups:

```yaml
providers:
  alpaca:
    feed: "iex"  # or "sip" for premium data
    rate_limit: 200

database:
  url: "postgresql://user:pass@host/db"

monitoring:
  enabled: true
  port: 8000
```

<<<<<<< HEAD
=======
## Features

### **Modern Architecture**
- **Domain-Driven Design** with enforced boundaries and clean separation of concerns
- **Plugin-based providers** for easy integration with any market data source
- **Async/sync dual APIs** for maximum flexibility
- **Type-safe configuration** with comprehensive validation

### **Data Providers**
- **Alpaca Markets** - Real-time and historical market data
- **IEX Cloud** - Professional-grade financial data
- **Fake Provider** - Generate realistic test data for development
- **Extensible Plugin System** - Add your own providers easily

### **ETL Pipeline**
- **Parallel ingestion** across multiple symbols and timeframes
- **Schema validation** with business rule enforcement
- **Incremental loading** with checkpoint/resume capability
- **Data quality monitoring** with comprehensive error reporting
- **Partitioned storage** in Parquet format for optimal performance

### **Observability**
- **Prometheus metrics** with multiprocess support
- **Grafana dashboards** for real-time monitoring
- **Structured logging** with configurable levels
- **Performance tracking** and error alerting

### **Deployment Ready**
- **Docker Compose** stack with monitoring included
- **Database migrations** with Alembic
- **Health checks** and readiness probes
- **Production-ready configuration**

## Roadmap

MarketPipe's development focuses exclusively on enhancing ETL capabilities within our Domain-Driven Design architecture for financial market data with enterprise-grade reliability.

### Near-term (Next Releases)

#### **Universe Builder/Manager**
- CLI commands for managing symbol universes (domain models exist)
- Import/export universe definitions
- Universe validation and health checks
- Programmatic universe management API

#### **Enhanced Programmatic API**
- Expanded Python API beyond basic `load_ohlcv()`
- Better integration with Jupyter notebooks and research environments
- Direct access to ingestion and validation services
- Rich data access patterns for analysis workflows

#### **Enhanced Data Loader**
- Advanced filtering and aggregation capabilities
- Multiple export formats (CSV, JSON, Arrow, etc.)
- Custom query interface with complex predicates
- Streaming data access for large datasets

#### **Additional Data Providers**
**Immediate targets (8 providers):** FRED (Economic Data), Binance (Crypto), Finnhub, Polygon, Tiingo, Twelve Data, plus enhanced IEX and Alpaca integrations

**Extended ecosystem:** Alpha Vantage, CME DataMine, Coinbase, Quandl, Refinitiv, Yahoo Finance, Kraken, Tradier, and more

**Community contributions:** See our [Contributing Guide](#contributing) for adding new data provider integrations

### Medium-term (Later Releases)

#### **Schema Registry**
- Handle schema evolution from data providers
- Version management for data structures
- Backward compatibility tools
- Automated migration assistance

#### **Incremental ETL Engine**
- Enhanced change detection and delta processing
- Efficient backfill strategies
- Checkpoint recovery improvements
- Conflict resolution for overlapping data

#### **Advanced Transform Engine**
- Data normalization and standardization pipelines
- Custom transformation rules and business logic
- Cross-provider data harmonization
- Real-time data transformation capabilities

#### **ETL Observability Suite**
- Data lineage tracking through the pipeline
- Enhanced pipeline health monitoring
- Data quality trend analysis
- Performance optimization insights

#### **Load Optimization**
- Advanced partitioning strategies
- Compression and storage format options
- Multi-destination loading (multiple databases, cloud storage)
- Parallel loading with automatic scaling

#### **Data Catalog**
- Metadata management for all ETL assets
- Data discovery and documentation
- Usage analytics and lineage visualization
- Data governance and quality tracking

=======

>>>>>>> 1b5f4ae8
## Contributing

We welcome contributions! Please see our [Contributing Guide](CONTRIBUTING.md) for details.

### Development Workflow

1. Fork the repository
2. Create a feature branch
3. Run tests: `make test`
4. Check architecture: `import-linter --config pyproject.toml` (or simply `make arch-check`)
5. Submit a pull request

## Alpha Release Notes

### Current Capabilities (v0.1.0-alpha.1)

**Working Features:**
- Multi-provider data ingestion (Alpaca, IEX, Fake)
- Parquet storage with partitioning
- DuckDB query engine
- CLI interface with all core commands
- Docker deployment stack
- Prometheus monitoring
- Data validation and quality checks
- Database migrations

 **Known Limitations:**
- API may change during alpha phase
- Limited error recovery in edge cases
- Documentation is still evolving
- Performance optimizations ongoing

 **Production Readiness:**
- Suitable for development and testing
- Use caution in production environments
- Monitor resource usage and error rates
- Backup data regularly during alpha phase

## License

Licensed under the Apache License, Version 2.0. See [LICENSE](LICENSE) for details.

## Support

- **Issues**: [GitHub Issues](https://github.com/joeyda3rd/marketpipe/issues)
- **Discussions**: [GitHub Discussions](https://github.com/joeyda3rd/marketpipe/discussions)
- **Security**: See [SECURITY.md](SECURITY.md) for security policy

---<|MERGE_RESOLUTION|>--- conflicted
+++ resolved
@@ -10,134 +10,16 @@
 
 MarketPipe transforms how you collect, validate, and store financial market data. Built with modern Python patterns, it provides a robust, scalable foundation for financial data workflows with enterprise-grade observability and monitoring.
 
-<<<<<<< HEAD
-## Features
-
-### **Modern Architecture**
-- **Domain-Driven Design** with enforced boundaries and clean separation of concerns
-- **Plugin-based providers** for easy integration with any market data source
-- **Async/sync dual APIs** for maximum flexibility
-- **Type-safe configuration** with comprehensive validation
-
-### **Data Providers**
-- **Alpaca Markets** - Real-time and historical market data
-- **IEX Cloud** - Professional-grade financial data
-- **Fake Provider** - Generate realistic test data for development
-- **Extensible Plugin System** - Add your own providers easily
-
-### **ETL Pipeline**
-- **Parallel ingestion** across multiple symbols and timeframes
-- **Schema validation** with business rule enforcement
-- **Incremental loading** with checkpoint/resume capability
-- **Data quality monitoring** with comprehensive error reporting
-- **Partitioned storage** in Parquet format for optimal performance
-
-### **Observability**
-- **Prometheus metrics** with multiprocess support
-- **Grafana dashboards** for real-time monitoring
-- **Structured logging** with configurable levels
-- **Performance tracking** and error alerting
-
-### **Deployment Ready**
-- **Docker Compose** stack with monitoring included
-- **Database migrations** with Alembic
-- **Health checks** and readiness probes
-- **Production-ready configuration**
-
-## Roadmap
-=======
 See features and development notes below.
 
 ## Quick Start
->>>>>>> 1b5f4ae8
-
-MarketPipe's development focuses exclusively on enhancing ETL capabilities within our Domain-Driven Design architecture for financial market data with enterprise-grade reliability.
-
-### Near-term (Next Releases)
-
-#### **Universe Builder/Manager**
-- CLI commands for managing symbol universes (domain models exist)
-- Import/export universe definitions
-- Universe validation and health checks
-- Programmatic universe management API
-
-#### **Enhanced Programmatic API**
-- Expanded Python API beyond basic `load_ohlcv()`
-- Better integration with Jupyter notebooks and research environments
-- Direct access to ingestion and validation services
-- Rich data access patterns for analysis workflows
-
-#### **Enhanced Data Loader**
-- Advanced filtering and aggregation capabilities
-- Multiple export formats (CSV, JSON, Arrow, etc.)
-- Custom query interface with complex predicates
-- Streaming data access for large datasets
-
-#### **Additional Data Providers**
-**Immediate targets (8 providers):** FRED (Economic Data), Binance (Crypto), Finnhub, Polygon, Tiingo, Twelve Data, plus enhanced IEX and Alpaca integrations
-
-**Extended ecosystem:** Alpha Vantage, CME DataMine, Coinbase, Quandl, Refinitiv, Yahoo Finance, Kraken, Tradier, and more
-
-**Community contributions:** See our [Contributing Guide](#contributing) for adding new data provider integrations
-
-### Medium-term (Later Releases)
-
-#### **Schema Registry**
-- Handle schema evolution from data providers
-- Version management for data structures
-- Backward compatibility tools
-- Automated migration assistance
-
-#### **Incremental ETL Engine**
-- Enhanced change detection and delta processing
-- Efficient backfill strategies
-- Checkpoint recovery improvements
-- Conflict resolution for overlapping data
-
-#### **Advanced Transform Engine**
-- Data normalization and standardization pipelines
-- Custom transformation rules and business logic
-- Cross-provider data harmonization
-- Real-time data transformation capabilities
-
-#### **ETL Observability Suite**
-- Data lineage tracking through the pipeline
-- Enhanced pipeline health monitoring
-- Data quality trend analysis
-- Performance optimization insights
-
-#### **Load Optimization**
-- Advanced partitioning strategies
-- Compression and storage format options
-- Multi-destination loading (multiple databases, cloud storage)
-- Parallel loading with automatic scaling
-
-#### **Data Catalog**
-- Metadata management for all ETL assets
-- Data discovery and documentation
-- Usage analytics and lineage visualization
-- Data governance and quality tracking
-
-## Quick Start
-
-### Installation (End Users)
-
-```bash
-<<<<<<< HEAD
-# Recommended: in a fresh virtualenv (or use pipx)
-python -m venv .venv && source .venv/bin/activate  # Windows: .venv\\Scripts\\activate
-python -m pip install --upgrade pip
-=======
+
+### Installation
+
+```bash
 git clone https://github.com/joeyda3rd/marketpipe.git
 cd marketpipe
->>>>>>> 1b5f4ae8
 pip install marketpipe
-
-# Optional extras (e.g., PostgreSQL support)
-# pip install "marketpipe[postgres]"
-
-# Verify install
-marketpipe --help
 ```
 
 ### Basic Usage
@@ -205,65 +87,56 @@
 
 ## Development
 
-### Quick Setup (From Source)
+### Quick Setup
 
 ```bash
 git clone https://github.com/joeyda3rd/marketpipe.git
 cd marketpipe
-
-# Create a virtual environment (recommended)
-python -m venv .venv && source .venv/bin/activate  # Windows: .venv\\Scripts\\activate
-python -m pip install --upgrade pip
-
-# Install with dev tools for contributors
-pip install -e .[dev]
-
-# One-command dev setup
-scripts/setup.sh
+scripts/setup    # One-command development setup
 
 # Install pre-commit hooks (recommended)
+pip install pre-commit
 pre-commit install
 
-# Run a quick demo
-scripts/demo.sh
+scripts/demo     # Run a quick demo
 ```
 
 ### Development Commands
 
 ```bash
-make fmt         # Format code (Black)
-make lint        # Lint (Ruff)
-make test        # Run tests (pytest)
-make check       # Format + lint + mypy + arch check
+scripts/format   # Format code
+scripts/lint     # Run linters
+scripts/test     # Run tests
+scripts/check    # Health check
 ```
 
 ### Testing
 
 ```bash
 # Fast tests for development feedback (~3s)
-scripts/test-fast.sh
+scripts/test-fast
 
 # Pre-commit tests (ultra-fast, ~2s)
 scripts/pre-commit-tests
 
 # Full test suite with coverage
-scripts/test-full.sh
+scripts/test-full
 
 # Simulate CI environment locally
-scripts/test-ci.sh
-
-# Make targets
-make test         # fast default
-make test-all     # full suite
+scripts/test-ci
+
+# Legacy make commands (still work)
+make test
+make test-all
 ```
 
 ### Architecture Validation
 
-MarketPipe enforces Domain-Driven Design boundaries (see `[tool.importlinter]` in `pyproject.toml`).
+MarketPipe enforces Domain-Driven Design boundaries:
 
 ```bash
 # Check architecture compliance
-make arch-check
+import-linter --config setup.cfg
 ```
 
 ## Database Setup
@@ -371,8 +244,6 @@
   port: 8000
 ```
 
-<<<<<<< HEAD
-=======
 ## Features
 
 ### **Modern Architecture**
@@ -475,9 +346,6 @@
 - Usage analytics and lineage visualization
 - Data governance and quality tracking
 
-=======
-
->>>>>>> 1b5f4ae8
 ## Contributing
 
 We welcome contributions! Please see our [Contributing Guide](CONTRIBUTING.md) for details.
@@ -487,7 +355,7 @@
 1. Fork the repository
 2. Create a feature branch
 3. Run tests: `make test`
-4. Check architecture: `import-linter --config pyproject.toml` (or simply `make arch-check`)
+4. Check architecture: `import-linter --config setup.cfg`
 5. Submit a pull request
 
 ## Alpha Release Notes
