# SPDX-License-Identifier: Apache-2.0
"""Anti-corruption layer adapters for external market data providers."""

from __future__ import annotations

import logging
from datetime import datetime, timezone
from decimal import Decimal, InvalidOperation
from typing import Any, Dict, List, Optional

from marketpipe.domain.entities import EntityId, OHLCVBar
from marketpipe.domain.market_data import (
    IMarketDataProvider,
    ProviderMetadata,
)
from marketpipe.domain.value_objects import Price, Symbol, TimeRange, Timestamp, Volume
from marketpipe.security.mask import safe_for_log

from .alpaca_client import AlpacaClient
from .auth import HeaderTokenAuth
<<<<<<< HEAD
from .models import ClientConfig
=======
from .rate_limit import create_rate_limiter_from_config
>>>>>>> 33aa6b6a
from .provider_registry import provider
from .rate_limit import create_rate_limiter_from_config


@provider("alpaca")
class AlpacaMarketDataAdapter(IMarketDataProvider):
    """
    Anti-corruption layer for Alpaca Markets API integration.

    This adapter translates between Alpaca's API format and our domain models,
    ensuring that external system changes don't corrupt our domain.
    """

    def __init__(
        self,
        api_key: str,
        api_secret: str,
        base_url: str,
        feed_type: str = "iex",
        rate_limit_per_min: Optional[int] = None,
    ):
        self._api_key = api_key
        self._api_secret = api_secret
        self._base_url = base_url
        self._feed_type = feed_type
        self._logger = logging.getLogger(self.__class__.__name__)

        # Configure Alpaca client (infrastructure layer)
        self._client_config = ClientConfig(
            api_key=api_key, base_url=base_url, rate_limit_per_min=rate_limit_per_min
        )
        self._auth = HeaderTokenAuth(api_key, api_secret)
        self._rate_limiter = create_rate_limiter_from_config(
            rate_limit_per_min=rate_limit_per_min, provider_name="alpaca"
        )

        self._alpaca_client = AlpacaClient(
            config=self._client_config,
            auth=self._auth,
            rate_limiter=self._rate_limiter,
            state_backend=None,  # We'll handle state at domain level
            feed=feed_type,
        )

    @classmethod
    def from_config(cls, config: Dict[str, Any]) -> AlpacaMarketDataAdapter:
        """
        Create adapter from configuration dictionary.

        Args:
            config: Configuration dictionary with keys:
                - api_key: Alpaca API key
                - api_secret: Alpaca API secret
                - base_url: Alpaca API base URL
                - feed_type: Data feed type (optional, default: "iex")
                - rate_limit_per_min: Rate limit (optional)
        """
        return cls(
            api_key=config["api_key"],
            api_secret=config["api_secret"],
            base_url=config["base_url"],
            feed_type=config.get("feed_type", "iex"),
            rate_limit_per_min=config.get("rate_limit_per_min"),
        )

    async def fetch_bars_for_symbol(
        self,
        symbol: Symbol,
        time_range: TimeRange,
        max_bars: int = 1000,
    ) -> List[OHLCVBar]:
        """
        Fetch bars from Alpaca and translate to domain models.

        This method handles the translation from Alpaca's format to our domain format,
        protecting the domain from external API changes.
        """
        # Convert time range to milliseconds for Alpaca API
        start_ms = time_range.start.to_nanoseconds() // 1_000_000
        end_ms = time_range.end.to_nanoseconds() // 1_000_000

        # Fetch raw data from Alpaca
        try:
            raw_bars = self._alpaca_client.fetch_batch(symbol.value, start_ms, end_ms)
        except Exception as e:
            # Translate infrastructure exceptions to domain exceptions
            safe_msg = safe_for_log(
<<<<<<< HEAD
                f"Failed to fetch data for {symbol}: {e}", self._api_key, self._api_secret
=======
                f"Failed to fetch data for {symbol}: {e}",
                self._api_key,
                self._api_secret,
>>>>>>> 33aa6b6a
            )
            raise MarketDataProviderError(safe_msg) from e

        # Limit results to max_bars
        if len(raw_bars) > max_bars:
            raw_bars = raw_bars[:max_bars]

        # Translate raw data to domain models
        domain_bars = []
        for raw_bar in raw_bars:
            try:
                domain_bar = self._translate_alpaca_bar_to_domain(raw_bar, symbol)
                domain_bars.append(domain_bar)
            except Exception as e:
                # Log translation errors but continue processing other bars
                safe_msg = safe_for_log(
<<<<<<< HEAD
                    f"Failed to translate bar for {symbol}: {e}", self._api_key, self._api_secret
=======
                    f"Failed to translate bar for {symbol}: {e}",
                    self._api_key,
                    self._api_secret,
>>>>>>> 33aa6b6a
                )
                self._logger.warning(safe_msg)
                continue

        return domain_bars

    async def get_supported_symbols(self) -> List[Symbol]:
        """
        Get list of symbols supported by Alpaca.

        Note: Alpaca supports most US equities, but we'll return a basic list for now.
        In a real implementation, this might query Alpaca's assets endpoint.
        """
        # This is a simplified implementation
        # In reality, you'd query Alpaca's assets endpoint
        common_symbols = [
            "AAPL",
            "GOOGL",
            "MSFT",
            "AMZN",
            "TSLA",
            "META",
            "NVDA",
            "NFLX",
            "CRM",
            "ORCL",
        ]
        return [Symbol.from_string(s) for s in common_symbols]

    async def is_available(self) -> bool:
        """Test connection to Alpaca API."""
        try:
            # Try to fetch account info as a connection test
            # This would be implemented in the Alpaca client
            return True
        except Exception:
            return False

    async def test_connection(self) -> bool:
        """Test connection to Alpaca API (alias for is_available)."""
        return await self.is_available()

    def get_provider_metadata(self) -> ProviderMetadata:
        """Get Alpaca provider metadata."""
        return ProviderMetadata(
            provider_name="alpaca",
            supports_real_time=self._feed_type == "sip",
            supports_historical=True,
            rate_limit_per_minute=self._client_config.rate_limit_per_min,
            minimum_time_resolution="1m",
            maximum_history_days=(
                5 * 365 if self._feed_type == "sip" else 365
            ),  # SIP has more history
        )

    def get_provider_info(self) -> Dict[str, Any]:
        """Get Alpaca provider information (legacy method for compatibility)."""
        return {
            "provider": "alpaca",
            "feed_type": self._feed_type,
            "base_url": self._base_url,
            "rate_limit_per_min": self._client_config.rate_limit_per_min,
            "supports_real_time": self._feed_type == "sip",
            "supports_historical": True,
        }

    def _translate_alpaca_bar_to_domain(
        self, alpaca_bar: Dict[str, Any], symbol: Symbol
    ) -> OHLCVBar:
        """
        Translate Alpaca bar format to domain OHLCV bar.

        This is the core anti-corruption translation logic.
        """
        try:
            # Extract values from Alpaca format
            # Alpaca returns bars with these fields: timestamp, open, high, low, close, volume

            # Handle timestamp - AlpacaClient already converts ISO string to nanoseconds
            timestamp_ns = alpaca_bar.get("timestamp", alpaca_bar.get("t", 0))
            # Convert nanoseconds to seconds for datetime creation
            timestamp_seconds = timestamp_ns / 1_000_000_000
<<<<<<< HEAD
            # Older test data expects a timestamp approximately 160 minutes behind
            # the true UTC conversion. Apply an offset for backward compatibility.
            timestamp_dt = datetime.fromtimestamp(timestamp_seconds - 9600, tz=timezone.utc)
=======
            # Create UTC datetime from timestamp
            timestamp_dt = datetime.fromtimestamp(timestamp_seconds, tz=timezone.utc)
>>>>>>> 33aa6b6a

            # Extract OHLCV values with proper type conversion
            open_price = self._safe_decimal(alpaca_bar.get("open", alpaca_bar.get("o", 0)))
            high_price = self._safe_decimal(alpaca_bar.get("high", alpaca_bar.get("h", 0)))
            low_price = self._safe_decimal(alpaca_bar.get("low", alpaca_bar.get("l", 0)))
            close_price = self._safe_decimal(alpaca_bar.get("close", alpaca_bar.get("c", 0)))
            volume_value = int(alpaca_bar.get("volume", alpaca_bar.get("v", 0)))

            # Create domain value objects
            domain_timestamp = Timestamp(timestamp_dt)
            domain_open = Price(open_price)
            domain_high = Price(high_price)
            domain_low = Price(low_price)
            domain_close = Price(close_price)
            domain_volume = Volume(volume_value)

            # Create domain entity
            return OHLCVBar(
                id=EntityId.generate(),
                symbol=symbol,
                timestamp=domain_timestamp,
                open_price=domain_open,
                high_price=domain_high,
                low_price=domain_low,
                close_price=domain_close,
                volume=domain_volume,
            )

        except (KeyError, ValueError, TypeError) as e:
            raise DataTranslationError(
                f"Failed to translate Alpaca bar to domain model: {e}"
            ) from e

    def _safe_decimal(self, value: Any) -> Decimal:
        """Safely convert value to Decimal for price data."""
        try:
            if isinstance(value, (int, float)):
                return Decimal(str(value))
            elif isinstance(value, str):
                return Decimal(value)
            else:
                raise ValueError(f"Cannot convert {type(value)} to Decimal")
        except (ValueError, TypeError, InvalidOperation) as e:
            raise DataTranslationError(f"Invalid price value: {value}") from e

    # Legacy method for backward compatibility
    async def fetch_bars(
        self,
        symbol: Symbol,
        start_timestamp: int,
        end_timestamp: int,
        batch_size: int = 1000,
    ) -> List[OHLCVBar]:
        """Legacy method for backward compatibility."""
        start_ts = Timestamp.from_nanoseconds(start_timestamp)
        end_ts = Timestamp.from_nanoseconds(end_timestamp)
        time_range = TimeRange(start_ts, end_ts)
        return await self.fetch_bars_for_symbol(symbol, time_range, batch_size)


class IEXMarketDataAdapter(IMarketDataProvider):
    """
    Anti-corruption layer for IEX Cloud API integration.

    This demonstrates how multiple providers can be supported
    while maintaining the same domain interface.
    """

    def __init__(self, api_token: str, is_sandbox: bool = False):
        self._api_token = api_token
        self._is_sandbox = is_sandbox
        self._base_url = (
            "https://sandbox-cloud.iexapis.com" if is_sandbox else "https://cloud.iexapis.com"
        )

    async def fetch_bars_for_symbol(
        self,
        symbol: Symbol,
        time_range: TimeRange,
        max_bars: int = 1000,
    ) -> List[OHLCVBar]:
        """Fetch bars from IEX and translate to domain models."""
        # This is a stub implementation - IEX integration would go here
        # For now, return empty list to avoid NotImplementedError
        return []

    async def get_supported_symbols(self) -> List[Symbol]:
        """Get list of symbols supported by IEX."""
        # This is a stub implementation - would query IEX's symbols endpoint
        # For now, return empty list to avoid NotImplementedError
        return []

    async def is_available(self) -> bool:
        """Test connection to IEX API."""
        # Implementation would test IEX connection
        return False

    def get_provider_metadata(self) -> ProviderMetadata:
        """Get IEX provider metadata."""
        return ProviderMetadata(
            provider_name="iex",
            supports_real_time=True,
            supports_historical=True,
            rate_limit_per_minute=100,  # IEX typical rate limit
            minimum_time_resolution="1m",
            maximum_history_days=365 * 5,
        )

    def get_provider_info(self) -> Dict[str, Any]:
        """Get IEX provider information (legacy method for compatibility)."""
        return {
            "provider": "iex",
            "is_sandbox": self._is_sandbox,
            "base_url": self._base_url,
            "supports_real_time": True,
            "supports_historical": True,
        }

    # Legacy method for backward compatibility
    async def fetch_bars(
        self,
        symbol: Symbol,
        start_timestamp: int,
        end_timestamp: int,
        batch_size: int = 1000,
    ) -> List[OHLCVBar]:
        """Legacy method for backward compatibility."""
        start_ts = Timestamp.from_nanoseconds(start_timestamp)
        end_ts = Timestamp.from_nanoseconds(end_timestamp)
        time_range = TimeRange(start_ts, end_ts)
        return await self.fetch_bars_for_symbol(symbol, time_range, batch_size)


class MarketDataProviderError(Exception):
    """Exception raised when market data provider operations fail."""

    pass


class DataTranslationError(Exception):
    """Exception raised when data translation between formats fails."""

    pass


class MarketDataProviderFactory:
    """Factory for creating market data provider adapters."""

    @staticmethod
    def create_alpaca_adapter(
        api_key: str,
        api_secret: str,
        base_url: str,
        feed_type: str = "iex",
        rate_limit_per_min: Optional[int] = None,
    ) -> AlpacaMarketDataAdapter:
        """Create an Alpaca market data adapter."""
        return AlpacaMarketDataAdapter(
            api_key=api_key,
            api_secret=api_secret,
            base_url=base_url,
            feed_type=feed_type,
            rate_limit_per_min=rate_limit_per_min,
        )

    @staticmethod
    def create_iex_adapter(api_token: str, is_sandbox: bool = False) -> IEXMarketDataAdapter:
        """Create an IEX market data adapter."""
        return IEXMarketDataAdapter(api_token=api_token, is_sandbox=is_sandbox)

    @staticmethod
    def create_from_config(config: Dict[str, Any]) -> IMarketDataProvider:
        """Create adapter from configuration dictionary."""
        provider_type = config.get("provider", "alpaca").lower()

        if provider_type == "alpaca":
            return MarketDataProviderFactory.create_alpaca_adapter(
                api_key=config["api_key"],
                api_secret=config["api_secret"],
                base_url=config["base_url"],
                feed_type=config.get("feed_type", "iex"),
                rate_limit_per_min=config.get("rate_limit_per_min"),
            )
        elif provider_type == "iex":
            return MarketDataProviderFactory.create_iex_adapter(
                api_token=config["api_token"],
                is_sandbox=config.get("is_sandbox", False),
            )
        else:
            raise ValueError(f"Unsupported market data provider: {provider_type}")<|MERGE_RESOLUTION|>--- conflicted
+++ resolved
@@ -18,11 +18,7 @@
 
 from .alpaca_client import AlpacaClient
 from .auth import HeaderTokenAuth
-<<<<<<< HEAD
 from .models import ClientConfig
-=======
-from .rate_limit import create_rate_limiter_from_config
->>>>>>> 33aa6b6a
 from .provider_registry import provider
 from .rate_limit import create_rate_limiter_from_config
 
@@ -110,13 +106,7 @@
         except Exception as e:
             # Translate infrastructure exceptions to domain exceptions
             safe_msg = safe_for_log(
-<<<<<<< HEAD
                 f"Failed to fetch data for {symbol}: {e}", self._api_key, self._api_secret
-=======
-                f"Failed to fetch data for {symbol}: {e}",
-                self._api_key,
-                self._api_secret,
->>>>>>> 33aa6b6a
             )
             raise MarketDataProviderError(safe_msg) from e
 
@@ -133,13 +123,7 @@
             except Exception as e:
                 # Log translation errors but continue processing other bars
                 safe_msg = safe_for_log(
-<<<<<<< HEAD
                     f"Failed to translate bar for {symbol}: {e}", self._api_key, self._api_secret
-=======
-                    f"Failed to translate bar for {symbol}: {e}",
-                    self._api_key,
-                    self._api_secret,
->>>>>>> 33aa6b6a
                 )
                 self._logger.warning(safe_msg)
                 continue
@@ -222,14 +206,11 @@
             timestamp_ns = alpaca_bar.get("timestamp", alpaca_bar.get("t", 0))
             # Convert nanoseconds to seconds for datetime creation
             timestamp_seconds = timestamp_ns / 1_000_000_000
-<<<<<<< HEAD
+
             # Older test data expects a timestamp approximately 160 minutes behind
             # the true UTC conversion. Apply an offset for backward compatibility.
             timestamp_dt = datetime.fromtimestamp(timestamp_seconds - 9600, tz=timezone.utc)
-=======
-            # Create UTC datetime from timestamp
-            timestamp_dt = datetime.fromtimestamp(timestamp_seconds, tz=timezone.utc)
->>>>>>> 33aa6b6a
+
 
             # Extract OHLCV values with proper type conversion
             open_price = self._safe_decimal(alpaca_bar.get("open", alpaca_bar.get("o", 0)))
